<<<<<<< HEAD
"""
trading-server is a multi-asset, multi-strategy, event-driven execution
and backtesting platform (OEMS) for trading common markets.

Copyright (C) 2020  Sam Breznikar <sam@sdbgroup.io>

Licensed under GNU General Public License 3.0 or later.

Some rights reserved. See LICENSE.md, AUTHORS.md.
"""

from pymongo import MongoClient, errors
from multiprocessing import Process
=======
from pymongo import MongoClient, errors
>>>>>>> 05fcaef3
from portfolio import Portfolio
from strategy import Strategy
from threading import Thread
from data import Datahandler
from broker import Broker
from bitmex import Bitmex
from time import sleep
<<<<<<< HEAD
=======
from ui import Shell
import datetime
>>>>>>> 05fcaef3
import pymongo
import logging
import time
import queue


class Server:
    """
    Server routes system events amongst worker components via a queue in
    an event handling loop. The queue is processed at the start of each minute.
    Event loop lifecycle:
        1. A new minute begins - Tick data is parsed into 1 min bars.
        2. Datahander wraps new bars and other data in Market Events.
        3. Datahandler pushes Market Events into event queue.
        4. Market Events are consumed by Strategy object.
        5. Strategy creates a Signal event and places it in event queque.
        6. Signal events consumed by Portfolio.
        7. Portfolio creates Order event from Signal, places it in queue.
        8. Broker executes Order events, creates Fill event post-transaction.
        9. Portfolio consumes Fill event, updates values.
       10. Repeat 1-9 until queue empty.
       11. Strategy prepares data for the next minutes calculuations.
       12. Sleep until current minute elapses."""

    VERSION = "0.1"

    DB_URL = 'mongodb://127.0.0.1:27017/'
    DB_NAME = 'asset_price_master'
    DB_TIMEOUT_MS = 10

    # Mins between recurring data diagnostics.
    DIAG_DELAY = 45

    def __init__(self):
<<<<<<< HEAD

        # Set False for backtesting
        self.live_trading = True
=======
        self.live_trading = True   # set False for backtesting.
>>>>>>> 05fcaef3
        self.log_level = logging.DEBUG
        self.logger = self.setup_logger()

        # Don't connect to live data feeds if backtesting.
        if self.live_trading:
            self.exchanges = self.load_exchanges(self.logger)

<<<<<<< HEAD
        # Database.
=======
        # Connect to database.
        print("Connecting to database...")
>>>>>>> 05fcaef3
        self.db_client = MongoClient(
            self.DB_URL,
            serverSelectionTimeoutMS=self.DB_TIMEOUT_MS)
        self.db = self.db_client[self.DB_NAME]
        self.check_db_connection()

        # Event queue and producer/consumer worker classes.
        self.events = queue.Queue(0)
        self.data = Datahandler(
            self.exchanges, self.logger, self.db, self.db_client)
        self.strategy = Strategy(
            self.exchanges, self.logger, self.db, self.db_client)
        self.portfolio = Portfolio(self.logger)
        self.broker = Broker(self.exchanges, self.logger)

        # Processing performance variables.
        self.start_processing = None
        self.end_processing = None

        self.run()

    def run(self):
        """
        Core event handling loop.
        """

        self.data.set_live_trading(self.live_trading)
        self.broker.set_live_trading(self.live_trading)

        # Check data is current and complete
        print("Updating price database...")
        self.data.run_data_diagnostics(1)

        # Build working datasets
        print("Building working datasets...")
        self.strategy.init_dataframes()
        self.logger.debug("Initialised datasets.")

        # Start UI
        self.shell = Shell(
            self.VERSION,
            self.logger,
            self.data,
            self.exchanges,
            self.strategy,
            self.portfolio,
            self.broker)

        count = 0

        sleep(self.seconds_til_next_minute())

        while True:

            if self.live_trading:

                # Only update data after at least one minute of new data
                # has been collected, datahandler and strategy ready.
                if count >= 1 and self.data.ready:
                    self.start_processing = time.time()
<<<<<<< HEAD

                    # Parse and queue market data (new Market Events).
                    self.events = self.data.update_market_data(self.events)

                    # Data is ready, route events to worker classes.
                    self.clear_event_queue()

                    # Run diagnostics at 4 and 9 mins in to be sure any missed
                    # bars are addressed.
                    if (count == 4 or count == 9):
                        thread = Thread(
                            target=lambda: self.data.run_data_diagnostics(0))
                        thread.daemon = True
                        thread.start()
                        self.logger.debug("Started preliminary diagnostics.")

                    # Check data integrity periodically thereafter.
=======
                    self.logger.debug("Started processing events.")

                    # Parse and queue market data (new Market Events)
                    self.events = self.data.update_market_data(self.events)

                    # Data is ready, route events to worker classes
                    self.clear_event_queue()

                    # run diagnostics at 5 min mark to fix early null bars
                    if (count == 5):
                        thread = Thread(
                            target=self.data.run_data_diagnostics(0))
                        thread.start()

                    # Check data integrity every 30 mins thereafter
>>>>>>> 05fcaef3
                    if (count % self.DIAG_DELAY == 0):
                        thread = Thread(
                            target=self.data.run_data_diagnostics(0))
                        thread.daemon = True
                        thread.start()

<<<<<<< HEAD
                # Sleep til the next minute begins.
=======
                # Sleep til the next minute begins
>>>>>>> 05fcaef3
                sleep(self.seconds_til_next_minute())
                count += 1

            elif not self.live_trading:
                # Update data w/o delay when backtesting, no diagnostics.
                self.events = self.data.update_market_data(self.events)
                self.clear_event_queue()

    def clear_event_queue(self):
        """
        Routes events to worker classes for processing.
        """

        count = 0

        while True:
            try:
                # Get events from queue
                event = self.events.get(False)
            except queue.Empty:
                # Log processing performance stats
                self.end_processing = time.time()
                duration = round(
                    self.end_processing - self.start_processing, 5)
                self.logger.debug(
                    "Processed " + str(count) + " events in " +
                    str(duration) + " seconds.")
                # Store new data now that time-critical work is complete
                self.data.save_new_bars_to_db()
                break

            else:
                if event is not None:
                    count += 1
                    if event.type == "MARKET":
                        self.strategy.parse_new_data(event)
                    elif event.type == "SIGNAL":
                        self.portfolio.update_signal(event)
                    elif event.type == "ORDER":
                        self.broker.place_order(event)
                    elif event.type == "FILL":
                        self.portfolio.update_fill(event)

                # finished all jobs in queue
                self.events.task_done()

    def setup_logger(self):
        """
        Create and configure logger.

        Args:
            None.

        Returns:
            logger: configured logger object.

        Raises:
            None.
        """

        logger = logging.getLogger()
        logger.setLevel(self.log_level)
        log_file = logging.FileHandler('log.log', 'w+')
        formatter = logging.Formatter(
            "%(asctime)s:%(levelname)s:%(module)s - %(message)s")
        log_file.setFormatter(formatter)
        logger.addHandler(log_file)

<<<<<<< HEAD
        # Supress requests/urlib3/connectionpool messages as
        # logging.DEBUG produces messages with each https request.
=======
        # supress requests/urlib3 messages as logging.DEBUG produces messages
        # with every single http request.
>>>>>>> 05fcaef3
        logging.getLogger("urllib3").propagate = False
        requests_log = logging.getLogger("requests")
        requests_log.addHandler(logging.NullHandler())
        requests_log.propagate = False

        return logger

    def load_exchanges(self, logger):
        """
        Create and return list of all exchange object.

        Args:
            None.

        Returns:
            exchanges: list of exchange objects.

        Raises:
            None.
        """

        exchanges = []
        exchanges.append(Bitmex(logger))
        self.logger.debug("Initialised exchanges.")
        return exchanges

    def seconds_til_next_minute(self: int):
        """
        Args:
            None.

        Returns:
            Number of second to next minute (int).

        Raises:
            None.
        """

        now = datetime.datetime.utcnow().second
        delay = 60 - now
        return delay

    def check_db_connection(self):
        """
        Raise exception if DB connection not active.

        Args:
            None.

        Returns:
            None.

        Raises:
            Database connection failure error.
        """

        try:
            time.sleep(self.DB_TIMEOUT_MS)
            self.db_client.server_info()
            self.logger.debug(
                "Connected to " + self.DB_NAME + " at " +
                self.DB_URL + ".")
        except errors.ServerSelectionTimeoutError as e:
            self.logger.debug(
                "Failed to connect to " + self.DB_NAME + " at " +
                self.DB_URL + ".")
            raise Exception()<|MERGE_RESOLUTION|>--- conflicted
+++ resolved
@@ -1,4 +1,3 @@
-<<<<<<< HEAD
 """
 trading-server is a multi-asset, multi-strategy, event-driven execution
 and backtesting platform (OEMS) for trading common markets.
@@ -12,9 +11,6 @@
 
 from pymongo import MongoClient, errors
 from multiprocessing import Process
-=======
-from pymongo import MongoClient, errors
->>>>>>> 05fcaef3
 from portfolio import Portfolio
 from strategy import Strategy
 from threading import Thread
@@ -22,11 +18,6 @@
 from broker import Broker
 from bitmex import Bitmex
 from time import sleep
-<<<<<<< HEAD
-=======
-from ui import Shell
-import datetime
->>>>>>> 05fcaef3
 import pymongo
 import logging
 import time
@@ -61,13 +52,10 @@
     DIAG_DELAY = 45
 
     def __init__(self):
-<<<<<<< HEAD
 
         # Set False for backtesting
         self.live_trading = True
-=======
-        self.live_trading = True   # set False for backtesting.
->>>>>>> 05fcaef3
+
         self.log_level = logging.DEBUG
         self.logger = self.setup_logger()
 
@@ -75,12 +63,7 @@
         if self.live_trading:
             self.exchanges = self.load_exchanges(self.logger)
 
-<<<<<<< HEAD
         # Database.
-=======
-        # Connect to database.
-        print("Connecting to database...")
->>>>>>> 05fcaef3
         self.db_client = MongoClient(
             self.DB_URL,
             serverSelectionTimeoutMS=self.DB_TIMEOUT_MS)
@@ -141,7 +124,6 @@
                 # has been collected, datahandler and strategy ready.
                 if count >= 1 and self.data.ready:
                     self.start_processing = time.time()
-<<<<<<< HEAD
 
                     # Parse and queue market data (new Market Events).
                     self.events = self.data.update_market_data(self.events)
@@ -159,34 +141,13 @@
                         self.logger.debug("Started preliminary diagnostics.")
 
                     # Check data integrity periodically thereafter.
-=======
-                    self.logger.debug("Started processing events.")
-
-                    # Parse and queue market data (new Market Events)
-                    self.events = self.data.update_market_data(self.events)
-
-                    # Data is ready, route events to worker classes
-                    self.clear_event_queue()
-
-                    # run diagnostics at 5 min mark to fix early null bars
-                    if (count == 5):
-                        thread = Thread(
-                            target=self.data.run_data_diagnostics(0))
-                        thread.start()
-
-                    # Check data integrity every 30 mins thereafter
->>>>>>> 05fcaef3
                     if (count % self.DIAG_DELAY == 0):
                         thread = Thread(
                             target=self.data.run_data_diagnostics(0))
                         thread.daemon = True
                         thread.start()
 
-<<<<<<< HEAD
                 # Sleep til the next minute begins.
-=======
-                # Sleep til the next minute begins
->>>>>>> 05fcaef3
                 sleep(self.seconds_til_next_minute())
                 count += 1
 
@@ -255,13 +216,8 @@
         log_file.setFormatter(formatter)
         logger.addHandler(log_file)
 
-<<<<<<< HEAD
         # Supress requests/urlib3/connectionpool messages as
         # logging.DEBUG produces messages with each https request.
-=======
-        # supress requests/urlib3 messages as logging.DEBUG produces messages
-        # with every single http request.
->>>>>>> 05fcaef3
         logging.getLogger("urllib3").propagate = False
         requests_log = logging.getLogger("requests")
         requests_log.addHandler(logging.NullHandler())
