--- conflicted
+++ resolved
@@ -33,13 +33,8 @@
         self.keys = {}
         # websocket.enableTrace(True)
 
-<<<<<<< HEAD
         # Data table size - approcimate tick/min capacity per symbol.
         self.MAX_SIZE = 15000 * len(symbols)
-=======
-        # data table size - increase if ticks get cut off during high vol.
-        self.MAX_SIZE = 1000 * len(symbols)
->>>>>>> 05fcaef3
         self.RECONNECT_TIMEOUT = 10
 
         self.connect()
@@ -48,17 +43,11 @@
         """
         Args:
             None
-<<<<<<< HEAD
+
         Returns:
             Starts the websocket in a thread and connects to subscription
             channels.
-=======
-
-        Returns:
-            Starts the websocket in a thread and connects to subscription
-            channels.
-
->>>>>>> 05fcaef3
+
         Raises:
             None.
         """
@@ -89,18 +78,15 @@
 
     def on_message(self, ws, msg):
         """
+        Handles incoming websocket messages.
+        
         Args:
             ws: WebSocketApp object
             msg: message object
-<<<<<<< HEAD
-        Returns:
-            Handles incoming websocket messages.
-=======
-
-        Returns:
-            Handles incoming websocket messages.
-
->>>>>>> 05fcaef3
+
+        Returns:
+            None.
+
         Raises:
             Exception("Unknown")
         """
@@ -130,10 +116,7 @@
                 if(table not in ['order', 'orderBookL2'] and
                         len(self.data[table]) > self.MAX_SIZE):
                     self.data[table] = self.data[table][self.MAX_SIZE // 2:]
-<<<<<<< HEAD
-
-=======
->>>>>>> 05fcaef3
+
             elif action == 'update':
                 # Locate the item in the collection and update it.
                 for updateData in msg['data']:
@@ -164,17 +147,14 @@
 
     def on_open(self, ws):
         """
-        Args:
-            ws: WebSocketApp object
-<<<<<<< HEAD
-        Returns:
-            Invoked when websocket starts. Used to subscribe to channels.
-=======
-
-        Returns:
-            Invoked when websocket starts. Used to subscribe to channels.
-
->>>>>>> 05fcaef3
+        Invoked when websocket starts. Used to subscribe to channels.
+        
+        Args:
+            ws: WebSocketApp object
+
+        Returns:
+            None.
+
         Raises:
             None.
         """
@@ -183,20 +163,16 @@
 
     def on_error(self, ws, msg):
         """
+        Invoked when websocket encounters an error. Will attempt to
+        reconnect websocket after an error.
+    
         Args:
             ws: WebSocketApp object
             msg: message object
-<<<<<<< HEAD
-        Returns:
-            Invoked when websocket encounters an error. Will attempt to
-            reconnect websocket after an error.
-=======
-
-        Returns:
-            Invoked when websocket encounters an error. Will attempt to
-            reconnect websocket after an error.
-
->>>>>>> 05fcaef3
+
+        Returns:
+            None.
+
         Raises:
             None.
         """
@@ -211,17 +187,14 @@
 
     def on_close(self, ws):
         """
-        Args:
-            ws: WebSocketApp object
-<<<<<<< HEAD
+        Invoked when websocket closes.
+        
+        Args:
+            ws: WebSocketApp object
+
         Returns:
             Invoked when websocket closes.
-=======
-
-        Returns:
-            Invoked when websocket closes.
-
->>>>>>> 05fcaef3
+
         Raises:
             None.
         """
@@ -230,17 +203,14 @@
 
     def get_orderbook(self):
         """
-        Args:
-            None.
-<<<<<<< HEAD
+        Returns the L2 orderbook.
+        
+        Args:
+            None.
+
         Returns:
             L2 Orderbook (list).
-=======
-
-        Returns:
-            L2 Orderbook (list).
-
->>>>>>> 05fcaef3
+
         Raises:
             None.
         """
@@ -249,17 +219,14 @@
 
     def get_ticks(self):
         """
-        Args:
-            None.
-<<<<<<< HEAD
+        Returns ticks for the recent minute.
+        
+        Args:
+            None.
+
         Returns:
             Ticks (list)
-=======
-
-        Returns:
-            Ticks (list)
-
->>>>>>> 05fcaef3
+
         Raises:
             None.
         """
@@ -268,19 +235,16 @@
 
     def find_item_by_keys(self, keys, table, match_data):
         """
+        Finds an item in the data table using the provided key.
+        
         Args:
             keys: key array object
             table: data table object
             match_data: key to match
-<<<<<<< HEAD
-        Returns:
-            Finds an item in the data table by the provided key.
-=======
-
-        Returns:
-            Finds an item in the data table by the provided key.
-
->>>>>>> 05fcaef3
+
+        Returns:
+            item: matched item.
+
         Raises:
             None.
         """
@@ -295,17 +259,14 @@
 
     def get_channel_subscription_string(self):
         """
-        Args:
-            None.
-<<<<<<< HEAD
+        Returns websocket channel subscription string.
+        
+        Args:
+            None.
+
         Returns:
             Subscription payload (string) for all symbols and channels.
-=======
-
-        Returns:
-            Subscription payload (string) for all symbols and channels.
-
->>>>>>> 05fcaef3
+
         Raises:
             None.
         """
@@ -323,23 +284,13 @@
                     string += ", "
         return prefix + string + suffix
 
-<<<<<<< HEAD
     def match_leaves_quantity(self, o):
         """
         Args:
             o: item to match
         Returns:
             True if o['leavesQty'] is zero, False if > 0
-=======
-    def order_leaves_quantity(self, o):
-        """
-        Args:
-            o: item to match
-
-        Returns:
-            True if o['leavesQty'] is zero, False if > 0
-
->>>>>>> 05fcaef3
+
         Raises:
             None.
         """
