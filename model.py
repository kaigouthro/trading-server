--- conflicted
+++ resolved
@@ -20,7 +20,6 @@
     def __init__(self):
         super.__init__()
 
-<<<<<<< HEAD
     def timeframes(self):
         """
         Return list of operating timeframes.
@@ -33,16 +32,6 @@
         Return model's required lookback (number of
         previous bars to analyse)for a given timeframe string.
         """
-=======
-    def get_timeframes(self):
-        """Return list of operating timeframes."""
-
-        return self.timeframes
-
-    def get_lookback(self, timeframe: str):
-        """Return model's required lookback (number of
-        previous bars to analyse) for a given timeframe."""
->>>>>>> 05fcaef3
 
         return self.lookback[timeframe]
 
@@ -56,7 +45,6 @@
         "5m", "15m", "30m", "1h", "2h", "3h", "4h",
         "6h", "8h", "12", "1d", "2d", "3d", "7d"]
 
-<<<<<<< HEAD
     # Will need to tune each timeframes ideal look back, 100 is placeholder.
     lookback = {
         "5m": 100, "15m": 100, "30m": 100,
@@ -64,13 +52,7 @@
         "4h": 100, "6h": 100, "8h": 100,
         "12": 100, "1d": 100, "2d": 100,
         "3d": 100, "7d": 100, "14d": 100}
-=======
-    # need to tune each timeframes ideal look back, 100 is placeholder for now
-    lookback = {
-        "5m": 100, "15m": 100, "30m": 100, "1h": 100, "2h": 100,
-        "3h": 100, "4h": 100, "6h": 100, "8h": 100, "12": 100,
-        "1d": 100, "2d": 100, "3d": 100, "7d": 100, "14d": 100, "28d": 100}
->>>>>>> 05fcaef3
+
 
     def __init__(self):
         super()